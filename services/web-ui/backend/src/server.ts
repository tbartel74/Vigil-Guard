import express from "express";
import cors from "cors";
import session from "express-session";
import rateLimit from "express-rate-limit";
import fs from "fs";
import path from "path";
import { listFiles, readFileRaw, parseFile, saveChanges, getConfigVersions, getVersionDetails, rollbackToVersion } from "./fileOps.js";
import type { VariableSpecFile, VariableSpec } from "./schema.js";
import authRoutes from "./authRoutes.js";
import { authenticate, optionalAuth, requireConfigurationAccess } from "./auth.js";
<<<<<<< HEAD
import { submitFalsePositiveReport, getFPStats, getFPReportList, FPReportListParams, getFPReportDetails, getFPStatsByReason, getFPStatsByCategory, getFPStatsByReporter, getFPTrend } from "./clickhouse.js";
import { getQuickStatsV2, getBranchStats, getEventListV2, searchEventsV2, getEventDetailsV2, getStatusDistribution, getBoostStats, getHourlyTrend, getPIIStatsV2, SearchParamsV2 } from "./clickhouse-v2.js";
=======
import { getQuickStats, getQuickStats24h, getPromptList, getPromptDetails, submitFalsePositiveReport, getFPStats, searchPrompts, SearchParams, getPIITypeStats, getPIIOverview, getFPReportList, FPReportListParams, getFPReportDetails, getFPStatsByReason, getFPStatsByCategory, getFPStatsByReporter, getFPTrend } from "./clickhouse.js";
>>>>>>> 3393781a
import pluginConfigRoutes from "./pluginConfigRoutes.js";
import { initPluginConfigTable } from "./pluginConfigOps.js";
import retentionRoutes from "./retentionRoutes.js";
import { analyzeDualLanguage } from "./piiAnalyzer.js";
import { syncPiiConfig } from "./piiConfigSync.js";

const app = express();
const PORT = 8787;

// Trust first proxy (Caddy) for correct client IP detection
app.set('trust proxy', 1);

// Rate limiting to protect feedback endpoints from abuse
const qualityFeedbackLimiter = rateLimit({
  windowMs: 15 * 60 * 1000, // 15 minutes
  limit: 20, // max reports per IP in window
  standardHeaders: true,
  legacyHeaders: false,
  message: { error: "Too many feedback reports, please try again later" },
});

// Validate SESSION_SECRET is set (CRITICAL SECURITY REQUIREMENT)
if (!process.env.SESSION_SECRET) {
  console.error("❌ FATAL: SESSION_SECRET environment variable is not set!");
  console.error("This is a critical security requirement for JWT token encryption.");
  console.error("Please set SESSION_SECRET in your .env file.");
  console.error("");
  console.error("To fix this issue:");
  console.error("  1. Run: ./install.sh (will auto-generate secure passwords)");
  console.error("  2. Or manually generate: openssl rand -base64 64 | tr -d '/+=' | head -c 64");
  console.error("  3. Add to .env: SESSION_SECRET=<generated-value>");
  process.exit(1);
}

if (process.env.SESSION_SECRET.length < 32) {
  console.warn("⚠️  WARNING: SESSION_SECRET is too short!");
  console.warn("Minimum recommended length: 32 characters");
  console.warn("Current length:", process.env.SESSION_SECRET.length);
  console.warn("Use: openssl rand -base64 64 | tr -d '/+=' | head -c 64");
  console.warn("");
}

// Session configuration
app.use(session({
  secret: process.env.SESSION_SECRET,  // NO FALLBACK - fail-secure
  resave: false,
  saveUninitialized: false,
  cookie: {
    secure: process.env.NODE_ENV === 'production',
    httpOnly: true,
    maxAge: 24 * 60 * 60 * 1000 // 24 hours
  }
}) as unknown as express.RequestHandler);

// Browser origin will be http://localhost (Caddy on :80)
// We also allow :8080 in case you expose a dev-port
app.use(
  cors({
    origin: [/^http:\/\/localhost(:\d+)?$/],
    credentials: true // Enable credentials for authentication
  })
);
app.use(express.json({ limit: "1mb" }));

// Health check endpoint
app.get("/health", (req, res) => {
  res.json({ status: "ok" });
});

// Authentication routes (public)
app.use("/api/auth", authRoutes);

// Plugin configuration routes (public /plugin-config, protected /plugin-config/settings)
app.use("/api", pluginConfigRoutes);

// Retention policy routes (protected - requires can_view_configuration)
app.use("/api/retention", retentionRoutes);

// ============================================================================
// EVENTS V2 ENDPOINTS (3-Branch Detection Architecture v2.0.0)
// ============================================================================

/**
 * GET /api/events-v2/stats
 * Quick stats for events_v2 table (24h or custom time range)
 */
app.get("/api/events-v2/stats", authenticate, async (req, res) => {
  try {
    const interval = getTimeRangeInterval(req);
    const stats = await getQuickStatsV2(interval);
    res.json(stats);
  } catch (e: any) {
    console.error("Error fetching events_v2 stats:", e);
    res.status(500).json({ error: "Failed to fetch v2 statistics", details: e.message });
  }
});

/**
 * GET /api/events-v2/branch-stats
 * Average scores for all 3 branches
 */
app.get("/api/events-v2/branch-stats", authenticate, async (req, res) => {
  try {
    const interval = getTimeRangeInterval(req);
    const stats = await getBranchStats(interval);
    res.json(stats);
  } catch (e: any) {
    console.error("Error fetching branch stats:", e);
    res.status(500).json({ error: "Failed to fetch branch statistics", details: e.message });
  }
});

/**
 * GET /api/events-v2/status-distribution
 * Distribution of ALLOWED/SANITIZED/BLOCKED statuses
 */
app.get("/api/events-v2/status-distribution", authenticate, async (req, res) => {
  try {
    const interval = getTimeRangeInterval(req);
    const distribution = await getStatusDistribution(interval);
    res.json(distribution);
  } catch (e: any) {
    console.error("Error fetching status distribution:", e);
    res.status(500).json({ error: "Failed to fetch status distribution", details: e.message });
  }
});

/**
 * GET /api/events-v2/boost-stats
 * Statistics on priority boosts applied by Arbiter
 */
app.get("/api/events-v2/boost-stats", authenticate, async (req, res) => {
  try {
    const interval = getTimeRangeInterval(req);
    const stats = await getBoostStats(interval);
    res.json(stats);
  } catch (e: any) {
    console.error("Error fetching boost stats:", e);
    res.status(500).json({ error: "Failed to fetch boost statistics", details: e.message });
  }
});

/**
 * GET /api/events-v2/hourly-trend
 * Hourly trend for last 24 hours
 */
app.get("/api/events-v2/hourly-trend", authenticate, async (req, res) => {
  try {
    const trend = await getHourlyTrend();
    res.json(trend);
  } catch (e: any) {
    console.error("Error fetching hourly trend:", e);
    res.status(500).json({ error: "Failed to fetch hourly trend", details: e.message });
  }
});

/**
 * GET /api/events-v2/pii-stats
 * PII detection statistics from events_v2
 */
app.get("/api/events-v2/pii-stats", authenticate, async (req, res) => {
  try {
    const interval = getTimeRangeInterval(req);
    const stats = await getPIIStatsV2(interval);
    res.json(stats);
  } catch (e: any) {
    console.error("Error fetching PII stats from events_v2:", e);
    res.status(500).json({ error: "Failed to fetch PII statistics", details: e.message });
  }
});

/**
 * GET /api/events-v2/list
 * List events from events_v2 table
 */
app.get("/api/events-v2/list", authenticate, async (req, res) => {
  try {
    const interval = getTimeRangeInterval(req);
    const limit = parseInt(req.query.limit as string) || 100;
    const events = await getEventListV2(interval, Math.min(limit, 500));
    res.json(events);
  } catch (e: any) {
    console.error("Error fetching events list:", e);
    res.status(500).json({ error: "Failed to fetch events list", details: e.message });
  }
});

/**
 * GET /api/events-v2/search
 * Search events_v2 with filters
 */
app.get("/api/events-v2/search", authenticate, async (req, res) => {
  try {
    const params: SearchParamsV2 = {
      startDate: req.query.startDate as string,
      endDate: req.query.endDate as string,
      textQuery: req.query.textQuery as string,
      clientId: req.query.clientId as string,
      status: req.query.status as 'ALLOWED' | 'SANITIZED' | 'BLOCKED' | undefined,
      minScore: req.query.minScore ? parseInt(req.query.minScore as string) : undefined,
      maxScore: req.query.maxScore ? parseInt(req.query.maxScore as string) : undefined,
      piiOnly: req.query.piiOnly === 'true',
      sortBy: req.query.sortBy as any || 'timestamp',
      sortOrder: req.query.sortOrder as 'ASC' | 'DESC' || 'DESC',
      page: parseInt(req.query.page as string) || 1,
      pageSize: Math.min(parseInt(req.query.pageSize as string) || 25, 100),
    };

    const results = await searchEventsV2(params);
    res.json(results);
  } catch (e: any) {
    console.error("Error searching events:", e);
    res.status(500).json({ error: "Failed to search events", details: e.message });
  }
});

/**
 * GET /api/events-v2/:eventId
 * Get detailed event information
 */
app.get("/api/events-v2/:eventId", authenticate, async (req, res) => {
  try {
    const eventId = req.params.eventId;
    if (!eventId) {
      return res.status(400).json({ error: "Event ID is required" });
    }

    // Validate UUID format (UUIDv4)
    const uuidRegex = /^[0-9a-f]{8}-[0-9a-f]{4}-[0-9a-f]{4}-[0-9a-f]{4}-[0-9a-f]{12}$/i;
    if (!uuidRegex.test(eventId)) {
      return res.status(400).json({ error: "Invalid event ID format" });
    }

    const event = await getEventDetailsV2(eventId);
    if (!event) {
      return res.status(404).json({ error: "Event not found" });
    }

    res.json(event);
  } catch (e: any) {
    console.error("Error fetching event details:", e);
    res.status(500).json({ error: "Failed to fetch event details", details: e.message });
  }
});

// ============================================================================
// BRANCH HEALTH ENDPOINTS (3-Branch Service Status)
// ============================================================================

/**
 * GET /api/branches/health
 * Health status of all 3 detection branches
 */
app.get("/api/branches/health", authenticate, async (req, res) => {
  const heuristicsUrl = process.env.HEURISTICS_SERVICE_URL || 'http://vigil-heuristics:5005';
  const semanticUrl = process.env.SEMANTIC_SERVICE_URL || 'http://vigil-semantic-service:5006';
  const llmGuardUrl = process.env.PROMPT_GUARD_URL || 'http://vigil-prompt-guard-api:8000';

  const checkService = async (name: string, url: string) => {
    try {
      const response = await fetch(`${url}/health`, {
        method: 'GET',
        signal: AbortSignal.timeout(3000)
      });

      if (response.ok) {
        const data = await response.json();
        return { name, status: 'healthy', version: data.version || 'unknown', latency_ms: 0 };
      } else {
        return { name, status: 'unhealthy', error: `HTTP ${response.status}`, latency_ms: 0 };
      }
    } catch (e: any) {
      return { name, status: 'offline', error: e.message, latency_ms: 0 };
    }
  };

  try {
    const [branchA, branchB, branchC] = await Promise.all([
      checkService('heuristics', heuristicsUrl),
      checkService('semantic', semanticUrl),
      checkService('llm_guard', llmGuardUrl),
    ]);

    const allHealthy = branchA.status === 'healthy' && branchB.status === 'healthy' && branchC.status === 'healthy';
    const anyHealthy = branchA.status === 'healthy' || branchB.status === 'healthy' || branchC.status === 'healthy';

    const overallStatus = allHealthy ? 'healthy' : (anyHealthy ? 'degraded' : 'offline');
    const httpStatus = overallStatus === 'degraded' ? 503 : 200;

    res.status(httpStatus).json({
      overall_status: overallStatus,
      branches: {
        A: branchA,
        B: branchB,
        C: branchC,
      },
      timestamp: new Date().toISOString(),
    });
  } catch (e: any) {
    console.error("Error checking branch health:", e);
    res.status(500).json({ error: "Failed to check branch health", details: e.message });
  }
});

// Prompt Guard health check endpoint - requires authentication
app.get("/api/prompt-guard/health", authenticate, async (req, res) => {
  const promptGuardUrl = process.env.PROMPT_GUARD_URL || 'http://vigil-prompt-guard-api:8000';

  try {
    const response = await fetch(`${promptGuardUrl}/health`, {
      method: 'GET',
      signal: AbortSignal.timeout(3000)
    });

    if (!response.ok) {
      console.error(`Prompt Guard health check failed: HTTP ${response.status}`);
      return res.status(503).json({
        status: 'unhealthy',
        model_loaded: false,
        http_status: response.status,
        error: `Service returned HTTP ${response.status}`
      });
    }

    const data = await response.json();
    res.json({ ...data, status: 'healthy' });

  } catch (e: any) {
    const errorType = e.name === 'AbortError' ? 'TIMEOUT' : 'NETWORK_ERROR';

    console.error(`Prompt Guard health check ${errorType}:`, e.message, {
      error_id: 'PROMPT_GUARD_HEALTH_FAILED',
      url: promptGuardUrl,
      error_type: errorType
    });

    // Return 503 Service Unavailable for monitoring systems
    res.status(503).json({
      status: 'unhealthy',
      model_loaded: false,
      error: e.message,
      error_type: errorType
    });
  }
});

// ============================================================================
// PII DETECTION - PRESIDIO API INTEGRATION
// ============================================================================

// PII Detection service health check endpoint - requires authentication
app.get("/api/pii-detection/status", authenticate, async (req, res) => {
  const presidioUrl = process.env.PRESIDIO_URL || 'http://vigil-presidio-pii:5001';

  try {
    const response = await fetch(`${presidioUrl}/health`, {
      method: 'GET',
      signal: AbortSignal.timeout(3000)
    });

    if (!response.ok) {
      console.error(`Presidio health check failed: HTTP ${response.status}`);
      return res.status(503).json({
        status: 'offline',
        fallback: 'regex',
        http_status: response.status,
        error: `HTTP ${response.status}`
      });
    }

    const data = await response.json();
    res.json({
      status: 'online',
      version: data.version || 'unknown',
      recognizers_loaded: data.recognizers_loaded || 0,
      spacy_models: data.spacy_models || []
    });

  } catch (e: any) {
    const errorType = e.name === 'AbortError' ? 'TIMEOUT' : 'NETWORK_ERROR';

    console.error(`Presidio PII health check ${errorType}:`, e.message, {
      error_id: 'PRESIDIO_HEALTH_FAILED',
      url: presidioUrl,
      error_type: errorType
    });

    res.status(503).json({
      status: 'offline',
      fallback: 'regex',
      error: e.message,
      error_type: errorType
    });
  }
});

// PII Detection entity types list - requires authentication
app.get("/api/pii-detection/entity-types", authenticate, async (req, res) => {
  try {
    // Static list of supported PII entity types (from unified_config.json + custom recognizers)
    const entityTypes = [
      {
        id: 'EMAIL_ADDRESS',
        name: 'Email Address',
        category: 'contact',
        description: 'Email addresses in standard format (user@domain.com)'
      },
      {
        id: 'PHONE_NUMBER',
        name: 'Phone Number',
        category: 'contact',
        description: 'Phone numbers (international, local, formatted)'
      },
      {
        id: 'PERSON',
        name: 'Person Name',
        category: 'identity',
        description: 'Full names detected via NLP (context-aware)'
      },
      {
        id: 'PL_PESEL',
        name: 'PESEL (Polish National ID)',
        category: 'identity',
        description: '11-digit Polish identification number with checksum validation'
      },
      {
        id: 'PL_NIP',
        name: 'NIP (Polish Tax ID)',
        category: 'business',
        description: '10-digit Polish tax identification number with checksum validation'
      },
      {
        id: 'PL_REGON',
        name: 'REGON (Polish Business ID)',
        category: 'business',
        description: '9 or 14-digit Polish business registry number with checksum validation'
      },
      {
        id: 'PL_ID_CARD',
        name: 'Polish ID Card Number',
        category: 'identity',
        description: 'Polish identity card number (format: ABC123456)'
      },
      {
        id: 'CREDIT_CARD',
        name: 'Credit Card Number',
        category: 'financial',
        description: 'Credit card numbers (Visa, MasterCard, Amex) with Luhn checksum validation'
      },
      {
        id: 'IBAN_CODE',
        name: 'IBAN',
        category: 'financial',
        description: 'International Bank Account Number'
      },
      {
        id: 'IP_ADDRESS',
        name: 'IP Address',
        category: 'technical',
        description: 'IPv4 and IPv6 addresses'
      },
      {
        id: 'URL',
        name: 'URL',
        category: 'technical',
        description: 'Web URLs and domain names'
      }
    ];

    res.json({
      entities: entityTypes,
      total: entityTypes.length,
      categories: ['contact', 'identity', 'business', 'financial', 'technical']
    });
  } catch (e: any) {
    console.error("Error fetching PII entity types:", e);
    res.status(500).json({ error: "Failed to fetch entity types", details: e.message });
  }
});

// PII Detection analyze endpoint (dual-language by default, legacy proxy via query/body)
app.post("/api/pii-detection/analyze", authenticate, async (req, res) => {
  const useLegacyProxy = req.query.mode === 'legacy' || req.body?.legacy === true;

  if (!useLegacyProxy) {
    // Input validation (DoS protection)
    const text = req.body?.text;

    if (!text || typeof text !== 'string') {
      return res.status(400).json({
        error: "Invalid input",
        message: "Field 'text' is required and must be a string"
      });
    }

    const MAX_TEXT_LENGTH = 20000; // 20KB limit (same as frontend)
    if (text.length > MAX_TEXT_LENGTH) {
      return res.status(400).json({
        error: "Input too large",
        message: `Text length (${text.length}) exceeds maximum allowed (${MAX_TEXT_LENGTH} characters)`
      });
    }

    // Validate entities array (optional field)
    if (req.body.entities !== undefined) {
      if (!Array.isArray(req.body.entities)) {
        return res.status(400).json({
          error: "Invalid input",
          message: "Field 'entities' must be an array"
        });
      }

      const MAX_ENTITIES = 50;
      if (req.body.entities.length > MAX_ENTITIES) {
        return res.status(400).json({
          error: "Too many entities requested",
          message: `Entity list length (${req.body.entities.length}) exceeds maximum (${MAX_ENTITIES})`
        });
      }
    }

    try {
      const result = await analyzeDualLanguage(req.body || {});
      return res.json(result);
    } catch (error: any) {
      // Distinguish input errors from service errors
      const isInputError = error?.message && /text is required|invalid/i.test(error.message);
      const status = isInputError ? 400 : 502;

      console.error("Dual-language PII analyze (default route) failed:", error);
      return res.status(status).json({
        error: isInputError ? "Invalid input" : "Dual-language PII analysis failed",
        message: error.message || "Unknown error"
      });
    }
  }

  const presidioUrl = process.env.PRESIDIO_URL || 'http://vigil-presidio-pii:5001';

  try {
    const response = await fetch(`${presidioUrl}/analyze`, {
      method: 'POST',
      headers: {
        'Content-Type': 'application/json',
      },
      body: JSON.stringify(req.body),
      signal: AbortSignal.timeout(10000) // 10 second timeout
    });

    if (!response.ok) {
      console.error(`Presidio analyze failed: HTTP ${response.status}`);
      return res.status(response.status).json({
        error: 'PII analysis failed',
        http_status: response.status,
        message: await response.text()
      });
    }

    const data = await response.json();
    res.json(data);

  } catch (e: any) {
    const errorType = e.name === 'AbortError' ? 'TIMEOUT' : 'NETWORK_ERROR';

    console.error(`Legacy Presidio analyze ${errorType}:`, e.message, {
      error_id: 'PRESIDIO_ANALYZE_FAILED',
      url: `${presidioUrl}/analyze`,
      error_type: errorType
    });

    res.status(503).json({
      error: 'PII analysis service unavailable',
      error_type: errorType,
      message: e.message
    });
  }
});

// PII Detection analyze endpoint - dual-language workflow-parity
app.post("/api/pii-detection/analyze-full", authenticate, async (req, res) => {
  // Input validation (same as /analyze endpoint)
  const text = req.body?.text;

  if (!text || typeof text !== 'string') {
    return res.status(400).json({
      error: "Invalid input",
      message: "Field 'text' is required and must be a string"
    });
  }

  const MAX_TEXT_LENGTH = 20000;
  if (text.length > MAX_TEXT_LENGTH) {
    return res.status(400).json({
      error: "Input too large",
      message: `Text length (${text.length}) exceeds maximum allowed (${MAX_TEXT_LENGTH} characters)`
    });
  }

  if (req.body.entities !== undefined) {
    if (!Array.isArray(req.body.entities)) {
      return res.status(400).json({
        error: "Invalid input",
        message: "Field 'entities' must be an array"
      });
    }

    const MAX_ENTITIES = 50;
    if (req.body.entities.length > MAX_ENTITIES) {
      return res.status(400).json({
        error: "Too many entities requested",
        message: `Entity list length (${req.body.entities.length}) exceeds maximum (${MAX_ENTITIES})`
      });
    }
  }

  try {
    const result = await analyzeDualLanguage(req.body || {});
    res.json(result);
  } catch (error: any) {
    const isInputError = error?.message && /text is required|invalid/i.test(error.message);
    const status = isInputError ? 400 : 502;
    console.error("Dual-language PII analyze failed:", error);
    res.status(status).json({
      error: isInputError ? "Invalid input" : "Dual-language PII analysis failed",
      message: error.message || "Unknown error"
    });
  }
});

app.post("/api/pii-detection/save-config", authenticate, requireConfigurationAccess, async (req, res) => {
  try {
    const { etags, ...configPayload } = req.body || {};
    const author = (req as any).user?.username || "unknown";
    const result = await syncPiiConfig(configPayload, author, etags);
    res.json({
      success: true,
      etags: result.etags
    });
  } catch (e: any) {
    if (e.code === "ETAG_MISMATCH") {
      return res.status(412).json({
        error: "ETAG_MISMATCH",
        expected: e.expected,
        actual: e.actual
      });
    }
    if (e.code === "VALIDATION") {
      return res.status(400).json({ error: e.message });
    }
    console.error("PII config sync failed:", e);
    res.status(500).json({
      error: "Failed to synchronize PII configuration",
      message: e.message
    });
  }
});

/**
 * Extract Presidio-only entities from pii.conf
 * These are entities marked with presidio_only: true flag in __all_rules
 * Dynamically derived from config file to avoid hardcoded duplication
 */
function getPresidioOnlyEntities(piiConfData: any): Set<string> {
  const allRules: any[] = Array.isArray(piiConfData?.__all_rules) ? piiConfData.__all_rules : [];
  const presidioOnlyEntities = allRules
    .filter(rule => rule?.presidio_only === true)
    .map(rule => rule?.target_entity)
    .filter(Boolean);

  return new Set(presidioOnlyEntities);
}

app.get("/api/pii-detection/validate-config", authenticate, requireConfigurationAccess, async (_req, res) => {
  try {
    const unifiedFile = await parseFile("unified_config.json");
    const unifiedEntities: string[] = unifiedFile.parsed?.pii_detection?.entities || [];

    const piiConfFile = await parseFile("pii.conf");
    const piiConfRules: any[] = Array.isArray(piiConfFile.parsed?.rules) ? piiConfFile.parsed.rules : [];
    const piiConfEntities = [...new Set(piiConfRules.map((rule) => rule?.target_entity).filter(Boolean))];

    // CRITICAL: Derive Presidio-only entities from pii.conf instead of hardcoding
    // This eliminates duplication between backend validation and workflow logic
    // Single source of truth: pii.conf.__all_rules[].presidio_only flag
    const PRESIDIO_ONLY_ENTITIES = getPresidioOnlyEntities(piiConfFile.parsed);

    const unifiedSet = new Set(unifiedEntities);
    const piiConfSet = new Set(piiConfEntities);

    const rawUnifiedOnly = unifiedEntities.filter((entity) => !piiConfSet.has(entity));
    const rawPiiConfOnly = piiConfEntities.filter((entity) => !unifiedSet.has(entity));

    const presidioOnly = rawUnifiedOnly.filter((entity) => PRESIDIO_ONLY_ENTITIES.has(entity));
    const inUnifiedOnly = rawUnifiedOnly.filter((entity) => !PRESIDIO_ONLY_ENTITIES.has(entity));
    const inPiiConfOnly = rawPiiConfOnly.filter((entity) => !PRESIDIO_ONLY_ENTITIES.has(entity));
    const consistent = inUnifiedOnly.length === 0 && inPiiConfOnly.length === 0;

    res.json({
      consistent,
      unified_config: {
        count: unifiedEntities.length,
        entities: unifiedEntities
      },
      pii_conf: {
        count: piiConfEntities.length,
        entities: piiConfEntities
      },
      discrepancies: consistent
        ? null
        : {
            in_unified_only: inUnifiedOnly,
            in_pii_conf_only: inPiiConfOnly
          },
      presidio_only_entities: presidioOnly
    });
  } catch (error: any) {
    console.error("[PII Config Validation] Failed:", error);
    res.status(500).json({
      error: "Failed to validate PII configuration",
      message: error.message
    });
  }
});

// Helper function to convert frontend timeRange to ClickHouse INTERVAL format
function convertTimeRangeToInterval(timeRange: string): string {
  const mapping: Record<string, string> = {
    '1h': '1 HOUR',
    '6h': '6 HOUR',
    '12h': '12 HOUR',
    '24h': '24 HOUR',
    '7d': '7 DAY'
  };
  return mapping[timeRange] || '24 HOUR';
}

// Extract time range from request query
function getTimeRangeInterval(req: express.Request): string {
  const timeRange = (req.query.timeRange as string) || '24h';
  return convertTimeRangeToInterval(timeRange);
}

// ============================================================================
// SYSTEM STATUS - DOCKER CONTAINERS HEALTH
// ============================================================================

// System containers health check endpoint - requires authentication
app.get("/api/system/containers", authenticate, async (req, res) => {
  interface ContainerStatus {
    name: string;
    status: 'healthy' | 'degraded' | 'offline';
    version?: string;
    details?: string;
  }

  const checkService = async (name: string, url: string, healthPath: string = '/health'): Promise<ContainerStatus> => {
    try {
      const response = await fetch(`${url}${healthPath}`, {
        method: 'GET',
        signal: AbortSignal.timeout(3000)
      });

      if (response.ok) {
        const data = await response.json().catch(() => ({}));
        return {
          name,
          status: 'healthy',
          version: data.version || data.pipeline_version || 'unknown',
          details: data.status || 'operational'
        };
      } else {
        return {
          name,
          status: 'degraded',
          details: `HTTP ${response.status}`
        };
      }
    } catch (e: any) {
      return {
        name,
        status: 'offline',
        details: e.name === 'AbortError' ? 'timeout' : 'unreachable'
      };
    }
  };

  try {
    const [
      clickhouse,
      grafana,
      n8n,
      backend,
      presidio,
      languageDetector,
      heuristics,
      semantic,
      llmGuard
    ] = await Promise.all([
      checkService('ClickHouse', 'http://vigil-clickhouse:8123', '/ping'),
      checkService('Grafana', 'http://vigil-grafana:3000', '/api/health'),
      checkService('n8n Workflow', process.env.N8N_URL || 'http://vigil-n8n:5678', '/healthz'),
      checkService('Web UI Backend', 'http://vigil-web-ui-backend:8787', '/health'),
      checkService('PII Detection (Presidio)', process.env.PRESIDIO_URL || 'http://vigil-presidio-pii:5001'),
      checkService('Language Detector', process.env.LANGUAGE_DETECTOR_URL || 'http://vigil-language-detector:5002'),
      checkService('Branch A (Heuristics)', process.env.HEURISTICS_SERVICE_URL || 'http://vigil-heuristics:5005'),
      checkService('Branch B (Semantic)', process.env.SEMANTIC_SERVICE_URL || 'http://vigil-semantic-service:5006'),
      checkService('Branch C (NLP Safety Analysis)', process.env.PROMPT_GUARD_URL || 'http://vigil-prompt-guard-api:8000')
    ]);

    const containers = [
      clickhouse,
      grafana,
      n8n,
      backend,
      { name: 'Web UI Frontend', status: 'healthy' as const, details: 'nginx' }, // Static (no health endpoint)
      { name: 'Caddy Proxy', status: 'healthy' as const, details: 'operational' }, // Static (no health endpoint)
      presidio,
      languageDetector,
      heuristics,
      semantic,
      llmGuard
    ];

    const healthyCount = containers.filter(c => c.status === 'healthy').length;
    const degradedCount = containers.filter(c => c.status === 'degraded').length;
    const offlineCount = containers.filter(c => c.status === 'offline').length;

    const overallStatus = offlineCount > 3 ? 'critical' :
                         (degradedCount > 0 || offlineCount > 0) ? 'degraded' :
                         'healthy';

    res.json({
      overall_status: overallStatus,
      summary: {
        total: containers.length,
        healthy: healthyCount,
        degraded: degradedCount,
        offline: offlineCount
      },
      containers,
      timestamp: new Date().toISOString()
    });
  } catch (e: any) {
    console.error("Error checking system containers:", e);
    res.status(500).json({ error: "Failed to check container health", details: e.message });
  }
});

// ============================================================================
// QUALITY FEEDBACK (FP/TP Reporting)
// ============================================================================

// Quality Feedback endpoints (FP & TP) - requires authentication
app.post("/api/feedback/false-positive", authenticate, qualityFeedbackLimiter, async (req, res) => {
  try {
    const { event_id, report_type, reason, comment, event_timestamp, original_input, final_status, threat_score } = req.body;
    const reported_by = (req as any).user?.username || 'unknown';

    // Validate required fields
    if (!event_id || !reason) {
      return res.status(400).json({ error: "Missing required fields: event_id, reason" });
    }

    // Validate report_type if provided
    if (report_type && !['FP', 'TP'].includes(report_type)) {
      return res.status(400).json({ error: "Invalid report_type. Must be 'FP' or 'TP'" });
    }

    // Validate threat_score type when provided
    const parsedThreatScore = threat_score === undefined ? undefined : Number(threat_score);
    if (parsedThreatScore !== undefined && Number.isNaN(parsedThreatScore)) {
      return res.status(400).json({ error: "Invalid threat_score. Must be a number" });
    }

    // Submit the report (defaults to 'FP' if report_type not provided)
    const success = await submitFalsePositiveReport({
      event_id,
      reported_by,
      report_type: report_type || 'FP',
      reason,
      comment: comment || '',
      event_timestamp,
      original_input,
      final_status,
      threat_score: parsedThreatScore
    });

    if (success) {
      const reportTypeLabel = report_type === 'TP' ? 'true positive' : 'false positive';
      res.json({ success: true, message: `${reportTypeLabel} report submitted successfully` });
    } else {
      res.status(500).json({ error: "Failed to submit report" });
    }
  } catch (e: any) {
    console.error("Error submitting quality report:", e);
    res.status(500).json({ error: "Failed to submit report", details: e.message });
  }
});

<<<<<<< HEAD
=======
// Quality Feedback endpoints (FP & TP) - requires authentication
app.post("/api/feedback/false-positive", authenticate, qualityFeedbackLimiter, async (req, res) => {
  try {
    const { event_id, report_type, reason, comment, event_timestamp, original_input, final_status, threat_score } = req.body;
    const reported_by = (req as any).user?.username || 'unknown';

    // Validate required fields
    if (!event_id || !reason) {
      return res.status(400).json({ error: "Missing required fields: event_id, reason" });
    }

    // Validate report_type if provided
    if (report_type && !['FP', 'TP'].includes(report_type)) {
      return res.status(400).json({ error: "Invalid report_type. Must be 'FP' or 'TP'" });
    }

    // Validate threat_score type when provided
    const parsedThreatScore = threat_score === undefined ? undefined : Number(threat_score);
    if (parsedThreatScore !== undefined && Number.isNaN(parsedThreatScore)) {
      return res.status(400).json({ error: "Invalid threat_score. Must be a number" });
    }

    // Submit the report (defaults to 'FP' if report_type not provided)
    const success = await submitFalsePositiveReport({
      event_id,
      reported_by,
      report_type: report_type || 'FP',
      reason,
      comment: comment || '',
      event_timestamp,
      original_input,
      final_status,
      threat_score: parsedThreatScore
    });

    if (success) {
      const reportTypeLabel = report_type === 'TP' ? 'true positive' : 'false positive';
      res.json({ success: true, message: `${reportTypeLabel} report submitted successfully` });
    } else {
      res.status(500).json({ error: "Failed to submit report" });
    }
  } catch (e: any) {
    console.error("Error submitting quality report:", e);
    res.status(500).json({ error: "Failed to submit report", details: e.message });
  }
});

>>>>>>> 3393781a
// True Positive endpoint (alias for backward compatibility and clarity)
app.post("/api/feedback/true-positive", authenticate, qualityFeedbackLimiter, async (req, res) => {
  try {
    const { event_id, reason, comment, event_timestamp, original_input, final_status, threat_score } = req.body;
    const reported_by = (req as any).user?.username || 'unknown';

    // Validate required fields
    if (!event_id || !reason) {
      return res.status(400).json({ error: "Missing required fields: event_id, reason" });
    }

    // Validate threat_score type when provided
    const parsedThreatScore = threat_score === undefined ? undefined : Number(threat_score);
    if (parsedThreatScore !== undefined && Number.isNaN(parsedThreatScore)) {
      return res.status(400).json({ error: "Invalid threat_score. Must be a number" });
    }

    // Submit the report with report_type = 'TP'
    const success = await submitFalsePositiveReport({
      event_id,
      reported_by,
      report_type: 'TP',
      reason,
      comment: comment || '',
      event_timestamp,
      original_input,
      final_status,
      threat_score: parsedThreatScore
    });

    if (success) {
      res.json({ success: true, message: "True positive report submitted successfully" });
    } else {
      res.status(500).json({ error: "Failed to submit true positive report" });
    }
  } catch (e: any) {
    console.error("Error submitting true positive report:", e);
    res.status(500).json({ error: "Failed to submit report", details: e.message });
  }
});

// Unified quality report endpoint (FP & TP) - NEW for PromptAnalyzer
app.post("/api/feedback/submit", authenticate, qualityFeedbackLimiter, async (req, res) => {
  try {
    const { event_id, report_type, reason, comment, report_id: providedReportId } = req.body;
    const reported_by = (req as any).user?.username || 'unknown';

    // Validate required fields
    if (!event_id || !report_type || !reason) {
      return res.status(400).json({ error: "Missing required fields: event_id, report_type, reason" });
    }

    // Validate report_type
    if (!['FP', 'TP'].includes(report_type)) {
      return res.status(400).json({ error: "Invalid report_type. Must be 'FP' or 'TP'" });
    }

<<<<<<< HEAD
    // Fetch event details from ClickHouse (events_v2 table)
    const eventDetails = await getEventDetailsV2(event_id);
=======
    // Fetch event details from ClickHouse
    const eventDetails = await getPromptDetails(event_id);
>>>>>>> 3393781a
    if (!eventDetails) {
      return res.status(404).json({ error: "Event not found" });
    }

    // Use provided report_id (from plugin) or generate new UUID
    let report_id = providedReportId;
    if (!report_id) {
      // Use Node.js built-in crypto.randomUUID() - available in Node 14.17+
      const crypto = await import('crypto');
      report_id = crypto.randomUUID();
    }

    // Submit the report with full event context and UUID
    const success = await submitFalsePositiveReport({
      report_id,
      event_id,
      reported_by,
      report_type,
      reason,
      comment: comment || '',
      event_timestamp: eventDetails.timestamp,
<<<<<<< HEAD
      original_input: eventDetails.original_input,
      final_status: eventDetails.final_status,
      threat_score: eventDetails.threat_score
=======
      original_input: eventDetails.input_raw,
      final_status: eventDetails.final_status,
      threat_score: eventDetails.sanitizer_score
>>>>>>> 3393781a
    });

    if (success) {
      const reportTypeLabel = report_type === 'TP' ? 'True positive' : 'False positive';
      res.json({
        success: true,
        report_id,
        message: `${reportTypeLabel} report submitted successfully`
      });
    } else {
      res.status(500).json({ error: "Failed to submit report" });
    }
  } catch (e: any) {
    console.error("Error submitting quality report:", e);
    res.status(500).json({ error: "Failed to submit report", details: e.message });
  }
});

app.get("/api/feedback/stats", authenticate, async (req, res) => {
  try {
    const stats = await getFPStats();
    res.json(stats);
  } catch (e: any) {
    console.error("Error fetching FP stats from ClickHouse:", e);
    res.status(500).json({ error: "Failed to fetch FP statistics", details: e.message });
  }
});

// ============================================================================
// FP DETAILED REPORTING ENDPOINTS
// ============================================================================

/**
 * Get paginated, filterable list of FP/TP reports
 * Query params: startDate, endDate, reportType, reason, reportedBy, minScore, maxScore, sortBy, sortOrder, page, pageSize
 */
app.get("/api/feedback/reports", authenticate, async (req, res) => {
  try {
    const params: FPReportListParams = {
      startDate: req.query.startDate as string | undefined,
      endDate: req.query.endDate as string | undefined,
      reportType: (req.query.reportType as 'FP' | 'TP' | 'ALL') || 'ALL',
      reason: req.query.reason as string | undefined,
      reportedBy: req.query.reportedBy as string | undefined,
      minScore: req.query.minScore ? parseFloat(req.query.minScore as string) : undefined,
      maxScore: req.query.maxScore ? parseFloat(req.query.maxScore as string) : undefined,
      sortBy: (req.query.sortBy as 'report_timestamp' | 'event_timestamp' | 'threat_score') || 'report_timestamp',
      sortOrder: (req.query.sortOrder as 'ASC' | 'DESC') || 'DESC',
      page: req.query.page ? parseInt(req.query.page as string, 10) : 1,
      pageSize: req.query.pageSize ? parseInt(req.query.pageSize as string, 10) : 50,
    };

    // Validate pagination params
    if (params.page < 1) params.page = 1;
    if (params.pageSize < 1 || params.pageSize > 100) params.pageSize = 50;

    const result = await getFPReportList(params);
    res.json(result);
  } catch (e: any) {
    console.error("Error fetching FP report list:", e);
    res.status(500).json({ error: "Failed to fetch FP reports", details: e.message });
  }
});

/**
 * Get single FP report with full event context
 * Params: reportId (UUID)
 */
app.get("/api/feedback/reports/:reportId", authenticate, async (req, res) => {
  try {
    const reportId = req.params.reportId;

    if (!reportId) {
      return res.status(400).json({ error: "Missing reportId parameter" });
    }

    const report = await getFPReportDetails(reportId);

    if (!report) {
      return res.status(404).json({ error: "Report not found" });
    }

    res.json(report);
  } catch (e: any) {
    console.error("Error fetching FP report details:", e);
    res.status(500).json({ error: "Failed to fetch report details", details: e.message });
  }
});

/**
 * Get FP statistics grouped by reason
 * Query params: timeRange (e.g., "7 DAY", "30 DAY", "90 DAY")
 */
app.get("/api/feedback/stats/by-reason", authenticate, async (req, res) => {
  try {
    const timeRange = (req.query.timeRange as string) || '30 DAY';

    // Validate timeRange format (prevent SQL injection)
    const validRanges = ['7 DAY', '30 DAY', '90 DAY', '365 DAY'];
    if (!validRanges.includes(timeRange)) {
      return res.status(400).json({ error: "Invalid timeRange parameter. Use: 7 DAY, 30 DAY, 90 DAY, or 365 DAY" });
    }

    const stats = await getFPStatsByReason(timeRange);
    res.json(stats);
  } catch (e: any) {
    console.error("Error fetching FP stats by reason:", e);
    res.status(500).json({ error: "Failed to fetch FP statistics by reason", details: e.message });
  }
});

/**
 * Get FP statistics grouped by detected category
 * Query params: timeRange (e.g., "7 DAY", "30 DAY", "90 DAY")
 */
app.get("/api/feedback/stats/by-category", authenticate, async (req, res) => {
  try {
    const timeRange = (req.query.timeRange as string) || '30 DAY';

    const validRanges = ['7 DAY', '30 DAY', '90 DAY', '365 DAY'];
    if (!validRanges.includes(timeRange)) {
      return res.status(400).json({ error: "Invalid timeRange parameter. Use: 7 DAY, 30 DAY, 90 DAY, or 365 DAY" });
    }

    const stats = await getFPStatsByCategory(timeRange);
    res.json(stats);
  } catch (e: any) {
    console.error("Error fetching FP stats by category:", e);
    res.status(500).json({ error: "Failed to fetch FP statistics by category", details: e.message });
  }
});

/**
 * Get FP statistics grouped by reporter
 * Query params: timeRange (e.g., "7 DAY", "30 DAY", "90 DAY")
 */
app.get("/api/feedback/stats/by-reporter", authenticate, async (req, res) => {
  try {
    const timeRange = (req.query.timeRange as string) || '30 DAY';

    const validRanges = ['7 DAY', '30 DAY', '90 DAY', '365 DAY'];
    if (!validRanges.includes(timeRange)) {
      return res.status(400).json({ error: "Invalid timeRange parameter. Use: 7 DAY, 30 DAY, 90 DAY, or 365 DAY" });
    }

    const stats = await getFPStatsByReporter(timeRange);
    res.json(stats);
  } catch (e: any) {
    console.error("Error fetching FP stats by reporter:", e);
    res.status(500).json({ error: "Failed to fetch FP statistics by reporter", details: e.message });
  }
});

/**
 * Get FP trend over time
 * Query params: timeRange (e.g., "7 DAY", "30 DAY"), interval ("day" or "week")
 */
app.get("/api/feedback/stats/trend", authenticate, async (req, res) => {
  try {
    const timeRange = (req.query.timeRange as string) || '30 DAY';
    const interval = (req.query.interval as 'day' | 'week') || 'day';

    const validRanges = ['7 DAY', '30 DAY', '90 DAY', '365 DAY'];
    if (!validRanges.includes(timeRange)) {
      return res.status(400).json({ error: "Invalid timeRange parameter. Use: 7 DAY, 30 DAY, 90 DAY, or 365 DAY" });
    }

    if (interval !== 'day' && interval !== 'week') {
      return res.status(400).json({ error: "Invalid interval parameter. Use: day or week" });
    }

    const trend = await getFPTrend(timeRange, interval);
    res.json(trend);
  } catch (e: any) {
    console.error("Error fetching FP trend:", e);
    res.status(500).json({ error: "Failed to fetch FP trend", details: e.message });
  }
});

// Protected configuration endpoints - require authentication and configuration access
app.get("/api/files", authenticate, requireConfigurationAccess, async (req, res) => {
  const ext = (String(req.query.ext || "all") as any);
  try { res.json({ files: await listFiles(ext) }); }
  catch (e: any) { res.status(500).json({ error: e.message }); }
});

app.get("/api/file/:name", authenticate, requireConfigurationAccess, async (req, res) => {
  try { res.json(await readFileRaw(String(req.params.name))); }
  catch (e: any) { res.status(400).json({ error: e.message }); }
});

app.get("/api/parse/:name", authenticate, requireConfigurationAccess, async (req, res) => {
  try {
    const f = await parseFile(String(req.params.name));
    res.json({ name: f.name, ext: f.ext, etag: f.etag, parsed: (f as any).parsed, raw: (f as any).content });
  } catch (e: any) { res.status(400).json({ error: e.message }); }
});

app.post("/api/resolve", authenticate, requireConfigurationAccess, async (req, res) => {
  try {
    const spec: VariableSpecFile = req.body.spec;
    if (!spec?.variables) return res.status(400).json({ error: "Missing spec" });

    const cache = new Map<string, any>();
    async function loadParsed(name: string) {
      if (cache.has(name)) return cache.get(name);
      const p = await parseFile(name);
      cache.set(name, p);
      return p;
    }

    const results = await Promise.all(
      spec.variables.map(async (v) => {
        const mappings = await Promise.all(
          v.map.map(async (m) => {
            const file = await loadParsed((m as any).file);
            let value: any;
            if (file.ext === ".json" && (m as any).path) {
              value = getByPath(file.parsed, (m as any).path);
            } else if (file.ext === ".conf") {
              const section = (m as any).section ?? null; const key = (m as any).key;
              value = section ? file.parsed?.[section]?.[key] : file.parsed?.[key];
            }
            const masked = v.secret ? mask(value) : value;
            return { source: m, value: masked };
          })
        );
        const valid = validateVar(v, mappings.map(x => v.secret ? unmask(x.value) : x.value));
        return { variable: v.name, label: v.label, type: v.type, required: !!v.required, mappings, valid };
      })
    );

    res.json({ results });
  } catch (e: any) { res.status(400).json({ error: e.message }); }
});

app.post("/api/save", authenticate, requireConfigurationAccess, async (req, res) => {
  try {
    const { changes, changeTag, spec, ifMatch } = req.body;
    if (!changeTag) return res.status(400).json({ error: "Missing changeTag" });
    const author = (req as any).user?.username || 'unknown';
    const validate = (file: string, updates: any[]) => validateUpdates(spec, updates);
    const out = await saveChanges({ changes, changeTag, ifMatch, validate, author });
    res.json(out);
  } catch (e: any) {
    if (e.code === "ETAG_MISMATCH") return res.status(409).json({ error: "File changed on disk", expected: e.expected, actual: e.actual });
    if (e.code === "VALIDATION") return res.status(400).json({ error: e.message });
    res.status(400).json({ error: e.message });
  }
});

// File Manager endpoints - requires authentication and configuration access
app.get("/api/config-files/list", authenticate, requireConfigurationAccess, async (req, res) => {
  try {
    const files = await listFiles("all");
    res.json({ files });
  } catch (e: any) {
    res.status(500).json({ error: e.message });
  }
});

app.get("/api/config-files/download/:filename", authenticate, requireConfigurationAccess, async (req, res) => {
  try {
    const filename = String(req.params.filename);
    const fileData = await readFileRaw(filename);

    // Set headers for download
    res.setHeader('Content-Type', 'application/octet-stream');
    res.setHeader('Content-Disposition', `attachment; filename="${filename}"`);
    res.send(fileData.content);
  } catch (e: any) {
    res.status(400).json({ error: e.message });
  }
});

app.post("/api/config-files/upload/:filename", authenticate, requireConfigurationAccess, async (req, res) => {
  try {
    const expectedFilename = String(req.params.filename);
    const content = req.body.content;
    const uploadedFilename = req.body.filename; // Frontend will send the actual filename
    const username = (req as any).user?.username || 'unknown';

    if (!content) {
      return res.status(400).json({ error: "Missing file content" });
    }

    // Validate filename matches
    if (uploadedFilename && uploadedFilename !== expectedFilename) {
      return res.status(400).json({
        error: `Filename mismatch: expected "${expectedFilename}" but got "${uploadedFilename}"`
      });
    }

    // Determine payload type from file extension
    const ext = path.extname(expectedFilename);
    const payloadType = ext === '.json' ? 'json' : 'conf';

    // For file uploads, we replace the entire content
    // Parse the new content and generate appropriate updates
    let updates: any[];
    if (payloadType === 'json') {
      // For JSON files, parse and create a single root-level replacement
      const parsed = JSON.parse(content);
      updates = Object.keys(parsed).map(key => ({ path: key, value: parsed[key] }));
    } else {
      // For CONF files, parse and create section/key updates
      const { parseConf } = await import('./confParser.js');
      const doc = parseConf(content);
      updates = [];
      for (const line of doc.lines) {
        if (line.kind === 'kv') {
          updates.push({ section: line.section, key: line.key, value: line.value });
        }
      }
    }

    // Save the file using proper saveChanges API
    const result = await saveChanges({
      changes: [{ file: expectedFilename, payloadType, updates }],
      changeTag: `File upload by ${username}`,
      validate: () => ({ ok: true })
    });

    // Log to audit.log
    const targetDir = process.env.TARGET_DIR || '/config';
    const auditLogPath = path.join(targetDir, 'audit.log');
    const timestamp = new Date().toISOString();
    const logEntry = `[${timestamp}] User: ${username} | Action: FILE_UPLOAD | File: ${expectedFilename} | Size: ${content.length} bytes\n`;

    fs.appendFileSync(auditLogPath, logEntry);

    res.json({ success: true, message: "File uploaded successfully", result });
  } catch (e: any) {
    res.status(400).json({ error: e.message });
  }
});

app.get("/api/config-files/audit-log", authenticate, requireConfigurationAccess, async (req, res) => {
  try {
    const targetDir = process.env.TARGET_DIR || '/config';
    const auditLogPath = path.join(targetDir, 'audit.log');

    // Create audit.log if it doesn't exist
    if (!fs.existsSync(auditLogPath)) {
      const initEntry = `[${new Date().toISOString()}] Audit log initialized\n`;
      fs.writeFileSync(auditLogPath, initEntry);
    }

    const content = fs.readFileSync(auditLogPath, 'utf-8');
    res.json({ content });
  } catch (e: any) {
    res.status(500).json({ error: e.message });
  }
});

// Configuration Version History endpoints - requires authentication and configuration access
app.get("/api/config-versions", authenticate, requireConfigurationAccess, async (req, res) => {
  try {
    const versions = await getConfigVersions();
    res.json({ versions });
  } catch (e: any) {
    res.status(500).json({ error: e.message });
  }
});

app.get("/api/config-version/:tag", authenticate, requireConfigurationAccess, async (req, res) => {
  try {
    const tag = String(req.params.tag);
    const version = await getVersionDetails(tag);

    if (!version) {
      return res.status(404).json({ error: "Version not found" });
    }

    res.json(version);
  } catch (e: any) {
    res.status(500).json({ error: e.message });
  }
});

app.post("/api/config-rollback/:tag", authenticate, requireConfigurationAccess, async (req, res) => {
  try {
    const tag = String(req.params.tag);
    const result = await rollbackToVersion(tag);
    res.json(result);
  } catch (e: any) {
    if (e.message.includes("not found")) {
      return res.status(404).json({ error: e.message });
    }
    res.status(500).json({ error: e.message });
  }
});

app.listen(PORT, () => {
  console.log(`Backend listening on http://0.0.0.0:${PORT}`);

  // Initialize plugin configuration database table
  try {
    initPluginConfigTable();
    console.log('[Server] Plugin configuration table initialized');
  } catch (error) {
    console.error('[Server] Failed to initialize plugin config table:', error);
  }
});

function getByPath(root: any, dotPath: string) {
  return dotPath.split(".").reduce((acc, k) => (acc == null ? undefined : acc[k]), root);
}
function mask(v: any) { if (v == null) return v; const s = String(v); if (s.length <= 3) return "***"; return s.slice(0,1)+"***"+s.slice(-1); }
function unmask(v: any) { return v; }
function validateVar(v: VariableSpec, values: any[]) {
  const hasAny = values.some((x) => x !== undefined && x !== null && x !== "");
  if (v.required && !hasAny) return { ok: false, reason: "required_missing" };
  if (v.pattern) {
    const re = new RegExp(v.pattern);
    const ok = values.filter((x) => x != null).every((x) => re.test(String(x)));
    if (!ok) return { ok: false, reason: "pattern_mismatch" };
  }
  return { ok: true };
}
function validateUpdates(_spec: VariableSpecFile | undefined, _updates: any[]) {
  return { ok: true };
}<|MERGE_RESOLUTION|>--- conflicted
+++ resolved
@@ -8,12 +8,8 @@
 import type { VariableSpecFile, VariableSpec } from "./schema.js";
 import authRoutes from "./authRoutes.js";
 import { authenticate, optionalAuth, requireConfigurationAccess } from "./auth.js";
-<<<<<<< HEAD
 import { submitFalsePositiveReport, getFPStats, getFPReportList, FPReportListParams, getFPReportDetails, getFPStatsByReason, getFPStatsByCategory, getFPStatsByReporter, getFPTrend } from "./clickhouse.js";
 import { getQuickStatsV2, getBranchStats, getEventListV2, searchEventsV2, getEventDetailsV2, getStatusDistribution, getBoostStats, getHourlyTrend, getPIIStatsV2, SearchParamsV2 } from "./clickhouse-v2.js";
-=======
-import { getQuickStats, getQuickStats24h, getPromptList, getPromptDetails, submitFalsePositiveReport, getFPStats, searchPrompts, SearchParams, getPIITypeStats, getPIIOverview, getFPReportList, FPReportListParams, getFPReportDetails, getFPStatsByReason, getFPStatsByCategory, getFPStatsByReporter, getFPTrend } from "./clickhouse.js";
->>>>>>> 3393781a
 import pluginConfigRoutes from "./pluginConfigRoutes.js";
 import { initPluginConfigTable } from "./pluginConfigOps.js";
 import retentionRoutes from "./retentionRoutes.js";
@@ -913,56 +909,6 @@
   }
 });
 
-<<<<<<< HEAD
-=======
-// Quality Feedback endpoints (FP & TP) - requires authentication
-app.post("/api/feedback/false-positive", authenticate, qualityFeedbackLimiter, async (req, res) => {
-  try {
-    const { event_id, report_type, reason, comment, event_timestamp, original_input, final_status, threat_score } = req.body;
-    const reported_by = (req as any).user?.username || 'unknown';
-
-    // Validate required fields
-    if (!event_id || !reason) {
-      return res.status(400).json({ error: "Missing required fields: event_id, reason" });
-    }
-
-    // Validate report_type if provided
-    if (report_type && !['FP', 'TP'].includes(report_type)) {
-      return res.status(400).json({ error: "Invalid report_type. Must be 'FP' or 'TP'" });
-    }
-
-    // Validate threat_score type when provided
-    const parsedThreatScore = threat_score === undefined ? undefined : Number(threat_score);
-    if (parsedThreatScore !== undefined && Number.isNaN(parsedThreatScore)) {
-      return res.status(400).json({ error: "Invalid threat_score. Must be a number" });
-    }
-
-    // Submit the report (defaults to 'FP' if report_type not provided)
-    const success = await submitFalsePositiveReport({
-      event_id,
-      reported_by,
-      report_type: report_type || 'FP',
-      reason,
-      comment: comment || '',
-      event_timestamp,
-      original_input,
-      final_status,
-      threat_score: parsedThreatScore
-    });
-
-    if (success) {
-      const reportTypeLabel = report_type === 'TP' ? 'true positive' : 'false positive';
-      res.json({ success: true, message: `${reportTypeLabel} report submitted successfully` });
-    } else {
-      res.status(500).json({ error: "Failed to submit report" });
-    }
-  } catch (e: any) {
-    console.error("Error submitting quality report:", e);
-    res.status(500).json({ error: "Failed to submit report", details: e.message });
-  }
-});
-
->>>>>>> 3393781a
 // True Positive endpoint (alias for backward compatibility and clarity)
 app.post("/api/feedback/true-positive", authenticate, qualityFeedbackLimiter, async (req, res) => {
   try {
@@ -1020,13 +966,8 @@
       return res.status(400).json({ error: "Invalid report_type. Must be 'FP' or 'TP'" });
     }
 
-<<<<<<< HEAD
-    // Fetch event details from ClickHouse (events_v2 table)
+// Fetch event details from ClickHouse (events_v2 table)
     const eventDetails = await getEventDetailsV2(event_id);
-=======
-    // Fetch event details from ClickHouse
-    const eventDetails = await getPromptDetails(event_id);
->>>>>>> 3393781a
     if (!eventDetails) {
       return res.status(404).json({ error: "Event not found" });
     }
@@ -1048,15 +989,9 @@
       reason,
       comment: comment || '',
       event_timestamp: eventDetails.timestamp,
-<<<<<<< HEAD
       original_input: eventDetails.original_input,
       final_status: eventDetails.final_status,
       threat_score: eventDetails.threat_score
-=======
-      original_input: eventDetails.input_raw,
-      final_status: eventDetails.final_status,
-      threat_score: eventDetails.sanitizer_score
->>>>>>> 3393781a
     });
 
     if (success) {
