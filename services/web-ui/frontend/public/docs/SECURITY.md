--- conflicted
+++ resolved
@@ -431,7 +431,6 @@
 
 **Updating pinned images:**
 ```bash
-<<<<<<< HEAD
 # 1. Pull latest version
 docker pull grafana/grafana:latest
 
@@ -445,19 +444,9 @@
 
 # 4. Test in development
 docker-compose down
-=======
-# 1. Pull new images and get digests
-docker pull clickhouse/clickhouse-server:24.1
-docker images --digests | grep clickhouse
-
-# 2. Update docker-compose.yml with new SHA256
-# 3. Test in staging environment first
-docker-compose pull
->>>>>>> 9e71e047
 docker-compose up -d
 ./scripts/status.sh
 
-<<<<<<< HEAD
 # 5. Verify all services healthy
 docker ps
 curl http://localhost:3001/api/health
@@ -489,15 +478,7 @@
           # Create issue if new versions found
 ```
 
-### 5. Regular Security Updates
-
-=======
-# 4. Verify all services healthy
-docker-compose ps
-```
-
 **npm dependencies:**
->>>>>>> 9e71e047
 ```bash
 # Update npm dependencies
 npm update
