// Use environment variable if set (dev), otherwise use production path
// In dev: Vite proxy will handle /api -> localhost:8787/api
// In prod: Caddy serves at /ui/api
const API = import.meta.env.VITE_API_BASE || "/ui/api";

// Helper function to get auth headers
function getAuthHeaders(): HeadersInit {
  const token = localStorage.getItem('token');
  const headers: HeadersInit = {
    'Content-Type': 'application/json'
  };

  if (token) {
    headers['Authorization'] = `Bearer ${token}`;
  }

  return headers;
}

// Helper function for authenticated fetch
async function authenticatedFetch(url: string, options: RequestInit = {}) {
  const response = await fetch(url, {
    ...options,
    headers: {
      ...getAuthHeaders(),
      ...options.headers
    },
    credentials: 'include'
  });

  // If unauthorized, redirect to login
  if (response.status === 401) {
    localStorage.removeItem('token');
    window.location.href = '/ui/login';
    throw new Error('Session expired. Please login again.');
  }

  return response;
}

export async function listFiles(ext: "json" | "conf" | "all" = "all") {
  const r = await authenticatedFetch(`${API}/files?ext=${ext}`);
  if (!r.ok) throw new Error(await r.text());
  return r.json();
}

export async function fetchFile(name: string) {
  const r = await authenticatedFetch(`${API}/file/${encodeURIComponent(name)}`);
  if (!r.ok) throw new Error(await r.text());
  return r.json();
}

export async function parseFile(name: string) {
  const r = await authenticatedFetch(`${API}/parse/${encodeURIComponent(name)}`);
  if (!r.ok) throw new Error(await r.text());
  return r.json();
}

export async function resolveSpec(spec: any) {
  const r = await authenticatedFetch(`${API}/resolve`, {
    method: "POST",
    body: JSON.stringify({ spec })
  });
  if (!r.ok) throw new Error(await r.text());
  return r.json();
}

export async function saveChanges(payload: { changes: any[]; spec: any; changeTag: string; ifMatch?: string | Record<string, string>; }) {
  const r = await authenticatedFetch(`${API}/save`, {
    method: "POST",
    body: JSON.stringify(payload)
  });
  if (r.status === 409) {
    const data = await r.json();
    throw Object.assign(new Error("File changed on disk"), { conflict: data });
  }
  if (!r.ok) throw new Error(await r.text());
  return r.json();
}

// User Management API
export async function getUsers() {
  const r = await authenticatedFetch(`${API}/auth/users`);
  if (!r.ok) throw new Error(await r.text());
  return r.json();
}

export async function createUser(userData: any) {
  const r = await authenticatedFetch(`${API}/auth/users`, {
    method: "POST",
    body: JSON.stringify(userData)
  });
  if (!r.ok) throw new Error(await r.text());
  return r.json();
}

export async function updateUser(userId: number, updates: any) {
  const r = await authenticatedFetch(`${API}/auth/users/${userId}`, {
    method: "PUT",
    body: JSON.stringify(updates)
  });
  if (!r.ok) throw new Error(await r.text());
  return r.json();
}

export async function deleteUser(userId: number) {
  const r = await authenticatedFetch(`${API}/auth/users/${userId}`, {
    method: "DELETE"
  });
  if (!r.ok) throw new Error(await r.text());
  return r.json();
}

export async function toggleUserActive(userId: number) {
  const r = await authenticatedFetch(`${API}/auth/users/${userId}/toggle-active`, {
    method: "POST"
  });
  if (!r.ok) throw new Error(await r.text());
  return r.json();
}

export async function forcePasswordChange(userId: number) {
  const r = await authenticatedFetch(`${API}/auth/users/${userId}/force-password-change`, {
    method: "POST"
  });
  if (!r.ok) throw new Error(await r.text());
  return r.json();
}

export async function changePassword(currentPassword: string, newPassword: string) {
  const r = await authenticatedFetch(`${API}/auth/change-password`, {
    method: "POST",
    body: JSON.stringify({
      currentPassword,
      newPassword
    })
  });
  if (!r.ok) throw new Error(await r.text());
  return r.json();
}

export async function updateSettings(settings: { timezone: string }) {
  const r = await authenticatedFetch(`${API}/auth/settings`, {
    method: "PUT",
    body: JSON.stringify(settings)
  });
  if (!r.ok) throw new Error(await r.text());
  return r.json();
}

export async function fetchStats24h(timeRange?: string) {
  const url = timeRange
    ? `${API}/stats/24h?timeRange=${encodeURIComponent(timeRange)}`
    : `${API}/stats/24h`;
  const r = await authenticatedFetch(url);
  if (!r.ok) throw new Error(await r.text());
  return r.json();
}

export async function checkPromptGuardHealth() {
  try {
    // Check Prompt Guard API health via backend proxy
    const r = await authenticatedFetch(`${API}/prompt-guard/health`);
    if (!r.ok) return false;
    const data = await r.json();
    return data.status === 'healthy' && data.model_loaded === true;
  } catch (error) {
    return false;
  }
}

export async function fetchContainerStatus() {
  try {
    const r = await authenticatedFetch(`${API}/system/containers`);
    if (!r.ok) throw new Error(await r.text());
    return r.json();
  } catch (error) {
    console.error('Failed to fetch container status:', error);
    throw error;
  }
}

export async function fetchPromptList(timeRange: string) {
  // v2.0.0: Use events-v2/list endpoint
  const r = await authenticatedFetch(`${API}/events-v2/list?timeRange=${encodeURIComponent(timeRange)}`);
  if (!r.ok) throw new Error(await r.text());
  return r.json();
}

export async function fetchPromptDetails(id: string) {
  // v2.0.0: Use events-v2/:id endpoint
  const r = await authenticatedFetch(`${API}/events-v2/${encodeURIComponent(id)}`);
  if (!r.ok) throw new Error(await r.text());
  return r.json();
}

// Configuration File Manager API
export async function listConfigFiles() {
  const r = await authenticatedFetch(`${API}/config-files/list`);
  if (!r.ok) throw new Error(await r.text());
  return r.json();
}

export async function downloadConfigFile(filename: string) {
  const r = await authenticatedFetch(`${API}/config-files/download/${encodeURIComponent(filename)}`);
  if (!r.ok) throw new Error(await r.text());
  return r.text();
}

export async function uploadConfigFile(expectedFilename: string, content: string, actualFilename: string) {
  const r = await authenticatedFetch(`${API}/config-files/upload/${encodeURIComponent(expectedFilename)}`, {
    method: "POST",
    body: JSON.stringify({ content, filename: actualFilename })
  });
  if (!r.ok) throw new Error(await r.text());
  return r.json();
}

export async function fetchAuditLog() {
  const r = await authenticatedFetch(`${API}/config-files/audit-log`);
  if (!r.ok) throw new Error(await r.text());
  return r.json();
}

// False Positive Feedback API
export interface FalsePositiveReport {
  event_id: string;
  report_type?: 'FP' | 'TP';  // Optional, defaults to 'FP' on backend
  reason: string;
  comment: string;
  event_timestamp?: string;
  original_input?: string;
  final_status?: string;
  threat_score?: number;
}

export async function submitFalsePositiveReport(report: FalsePositiveReport) {
  const r = await authenticatedFetch(`${API}/feedback/false-positive`, {
    method: "POST",
    body: JSON.stringify(report)
  });
  if (!r.ok) throw new Error(await r.text());
  return r.json();
}

export async function fetchFPStats() {
  const r = await authenticatedFetch(`${API}/feedback/stats`);
  if (!r.ok) throw new Error(await r.text());
  return r.json();
}

// ============================================================================
// FALSE POSITIVE DETAILED REPORTING API
// ============================================================================

export interface FPReportDetailed {
  report_id: string;
  event_id: string;
  reported_by: string;
  report_type: 'FP' | 'TP';  // Report type: False Positive or True Positive
  reason: string;
  comment: string;
  report_timestamp: string;
  event_timestamp: string;
  original_input: string;
  final_status: string;
  threat_score: number;
  detected_categories: string[];
  sanitizer_score: number;
  pg_score_percent: number;
  decision_reason: string; // internal_note from final_decision_json

  // Decision Analysis fields
  final_action: string;
  removal_pct: number;
  processing_time_ms: number;
  pii_sanitized: number;
  pii_types_detected: string[];
  pii_entities_count: number;
  detected_language: string;
  decision_source: string;

<<<<<<< HEAD
  // Additional fields from events_v2 (for full branch analysis rendering like Monitoring)
  branch_a_score?: number;
  branch_b_score?: number;
  branch_c_score?: number;
  confidence?: number;
  boosts_applied?: string[];
  chat_input?: string;
  result?: string;
  client_id?: string;
  browser_name?: string;
  browser_version?: string;
  os_name?: string;
  pipeline_version?: string;
  config_version?: string;

  // RAW JSON fields (parsed) - same as EventV2Details for rendering detailed branch analysis
  arbiter_json?: any;
  branch_results_json?: any;
  pii_classification_json?: any;

=======
>>>>>>> 3393781a
  // Parsed JSON objects (only in detail view from getFPReportDetails)
  scoring_breakdown?: {
    sanitizer_score: number;
    prompt_guard_score: number;
    prompt_guard_percent: number;
    threat_score: number;
    score_breakdown: Record<string, number>;
    match_details: Array<{
      category: string;
      matchCount: number;
      score: number;
      matches: Array<{
        pattern: string;
        samples: string[];
      }>;
    }>;
  };

  sanitizer_breakdown?: {
    decision: string;
    removal_pct: number;
    mode?: string;
    score: number;
    breakdown: Record<string, number>;
    pii?: {
      has: boolean;
      entities_detected: number;
      detection_method: string;
      processing_time_ms: number;
      language_stats: {
        detected_language: string;
        detection_confidence: number;
        detection_method: string;
        polish_entities: number;
        english_entities: number;
        regex_entities: number;
      };
      entities: Array<{
        type: string;
        start: number;
        end: number;
        score: number;
      }>;
    };
  };

  final_decision?: {
    status: string;
    action_taken: string;
    source: string;
    internal_note: string;
  };

  pipeline_flow?: {
    input_raw: string;
    input_normalized: string;
    after_sanitization: string;
    after_pii_redaction: string;
    output_final: string;
    output_status: string;
  };

  pattern_matches?: Array<{
    category: string;
    matchCount: number;
    score: number;
    matches: Array<{
      pattern: string;
      samples: string[];
    }>;
  }>;
}

export interface FPReportListParams {
  startDate?: string;
  endDate?: string;
  reportType?: 'FP' | 'TP' | 'ALL';  // Filter by report type (default: ALL)
  reason?: string;
  reportedBy?: string;
  minScore?: number;
  maxScore?: number;
  sortBy?: 'report_timestamp' | 'event_timestamp' | 'threat_score';
  sortOrder?: 'ASC' | 'DESC';
  page: number;
  pageSize: number;
}

export interface FPReportListResponse {
  rows: FPReportDetailed[];
  total: number;
  page: number;
  pageSize: number;
  pages: number;
}

export async function getFPReportList(params: FPReportListParams): Promise<FPReportListResponse> {
  const queryParams = new URLSearchParams();

  if (params.startDate) queryParams.set('startDate', params.startDate);
  if (params.endDate) queryParams.set('endDate', params.endDate);
  if (params.reportType) queryParams.set('reportType', params.reportType);
  if (params.reason) queryParams.set('reason', params.reason);
  if (params.reportedBy) queryParams.set('reportedBy', params.reportedBy);
  if (params.minScore !== undefined) queryParams.set('minScore', String(params.minScore));
  if (params.maxScore !== undefined) queryParams.set('maxScore', String(params.maxScore));
  if (params.sortBy) queryParams.set('sortBy', params.sortBy);
  if (params.sortOrder) queryParams.set('sortOrder', params.sortOrder);
  queryParams.set('page', String(params.page));
  queryParams.set('pageSize', String(params.pageSize));

  const r = await authenticatedFetch(`${API}/feedback/reports?${queryParams.toString()}`);
  if (!r.ok) throw new Error(await r.text());
  return r.json();
}

export interface FPReasonStats {
  reason: string;
  count: number;
  percentage: number;
  avg_threat_score: number;
}

export async function getFPStatsByReason(timeRange: string = '30 DAY'): Promise<FPReasonStats[]> {
  const r = await authenticatedFetch(`${API}/feedback/stats/by-reason?timeRange=${encodeURIComponent(timeRange)}`);
  if (!r.ok) throw new Error(await r.text());
  return r.json();
}

export interface FPReporterStats {
  reported_by: string;
  count: number;
  recent_reports: number;
}

export async function getFPStatsByReporter(timeRange: string = '30 DAY'): Promise<FPReporterStats[]> {
  const r = await authenticatedFetch(`${API}/feedback/stats/by-reporter?timeRange=${encodeURIComponent(timeRange)}`);
  if (!r.ok) throw new Error(await r.text());
  return r.json();
}

export interface FPCategoryStats {
  category: string;
  count: number;
  percentage: number;
}

export async function getFPStatsByCategory(timeRange: string = '30 DAY'): Promise<FPCategoryStats[]> {
  const r = await authenticatedFetch(`${API}/feedback/stats/by-category?timeRange=${encodeURIComponent(timeRange)}`);
  if (!r.ok) throw new Error(await r.text());
  return r.json();
}

export interface FPTrendData {
  date: string;
  count: number;
}

export async function getFPTrend(timeRange: string = '30 DAY', interval: 'day' | 'week' = 'day'): Promise<FPTrendData[]> {
  const r = await authenticatedFetch(`${API}/feedback/stats/trend?timeRange=${encodeURIComponent(timeRange)}&interval=${interval}`);
  if (!r.ok) throw new Error(await r.text());
  return r.json();
}

export async function getFPReportDetails(reportId: string): Promise<FPReportDetailed & {
  scoring_breakdown: any;
  pattern_matches: any[];
  pipeline_flow: any;
}> {
  const r = await authenticatedFetch(`${API}/feedback/reports/${encodeURIComponent(reportId)}`);
  if (!r.ok) throw new Error(await r.text());
  return r.json();
}

// Configuration Version History API
export interface ConfigVersion {
  tag: string;
  timestamp: string;
  author: string;
  files: string[];
  backups: string[];
}

export async function getConfigVersions() {
  const r = await authenticatedFetch(`${API}/config-versions`);
  if (!r.ok) throw new Error(await r.text());
  return r.json();
}

export async function getVersionDetails(tag: string) {
  const r = await authenticatedFetch(`${API}/config-version/${encodeURIComponent(tag)}`);
  if (!r.ok) throw new Error(await r.text());
  return r.json();
}

export async function rollbackToVersion(tag: string) {
  const r = await authenticatedFetch(`${API}/config-rollback/${encodeURIComponent(tag)}`, {
    method: "POST"
  });
  if (!r.ok) throw new Error(await r.text());
  return r.json();
}

// ============================================================================
// INVESTIGATION - ADVANCED PROMPT SEARCH
// ============================================================================

export interface SearchParams {
  startDate?: string;
  endDate?: string;
  textQuery?: string;
  clientId?: string;  // NEW v1.7.0: Filter by browser client ID
  status?: 'ALLOWED' | 'SANITIZED' | 'BLOCKED' | null;
  minScore?: number;
  maxScore?: number;
  categories?: string[];
  sortBy?: 'timestamp' | 'threat_score' | 'final_status';
  sortOrder?: 'ASC' | 'DESC';
  page: number;
  pageSize: number;
}

export interface SearchResultRow {
  event_id: string;
  timestamp: string;
  client_id: string;        // NEW v1.7.0: Persistent browser instance identifier
  prompt_input: string;
  final_status: 'ALLOWED' | 'SANITIZED' | 'BLOCKED';
  threat_score: number;
  detected_categories: string[];
  pipeline_flow: string;    // JSON: input_raw, normalized, sanitized, final output
  scoring: string;          // JSON: score_breakdown, match_details with patterns
  prompt_guard: string;     // JSON: PG score, risk_level, confidence
  final_decision: string;   // JSON: action_taken, internal_note, source
  sanitizer: string;        // JSON: decision, breakdown, removal_pct
  // NEW v1.7.0: Browser metadata (available in detail view)
  browser_name?: string;
  browser_version?: string;
  browser_language?: string;
  browser_timezone?: string;
  os_name?: string;
}

export interface SearchResponse {
  results: SearchResultRow[];
  total: number;
  page: number;
  pageSize: number;
  pages: number;
}

export async function searchPrompts(params: SearchParams): Promise<SearchResponse> {
  const queryParams = new URLSearchParams();

  // Add all non-null/undefined parameters
  if (params.startDate) queryParams.set('startDate', params.startDate);
  if (params.endDate) queryParams.set('endDate', params.endDate);
  if (params.textQuery) queryParams.set('textQuery', params.textQuery);
  if (params.clientId) queryParams.set('clientId', params.clientId);  // NEW v1.7.0
  if (params.status) queryParams.set('status', params.status);
  if (params.minScore !== undefined && params.minScore !== null) queryParams.set('minScore', String(params.minScore));
  if (params.maxScore !== undefined && params.maxScore !== null) queryParams.set('maxScore', String(params.maxScore));
  if (params.categories && params.categories.length > 0) queryParams.set('categories', params.categories.join(','));
  if (params.sortBy) queryParams.set('sortBy', params.sortBy);
  if (params.sortOrder) queryParams.set('sortOrder', params.sortOrder);
  queryParams.set('page', String(params.page));
  queryParams.set('pageSize', String(params.pageSize));

  const r = await authenticatedFetch(`${API}/prompts/search?${queryParams.toString()}`);
  if (!r.ok) throw new Error(await r.text());
  return r.json();
}

export async function exportPrompts(params: Omit<SearchParams, 'page' | 'pageSize'>, format: 'csv' | 'json'): Promise<Blob> {
  const queryParams = new URLSearchParams();

  queryParams.set('format', format);
  if (params.startDate) queryParams.set('startDate', params.startDate);
  if (params.endDate) queryParams.set('endDate', params.endDate);
  if (params.textQuery) queryParams.set('textQuery', params.textQuery);
  if (params.status) queryParams.set('status', params.status);
  if (params.minScore !== undefined && params.minScore !== null) queryParams.set('minScore', String(params.minScore));
  if (params.maxScore !== undefined && params.maxScore !== null) queryParams.set('maxScore', String(params.maxScore));
  if (params.categories && params.categories.length > 0) queryParams.set('categories', params.categories.join(','));
  if (params.sortBy) queryParams.set('sortBy', params.sortBy);
  if (params.sortOrder) queryParams.set('sortOrder', params.sortOrder);

  const r = await authenticatedFetch(`${API}/prompts/export?${queryParams.toString()}`);
  if (!r.ok) throw new Error(await r.text());
  return r.blob();
}

// ============================================================================
// EVENTS V2 API (3-Branch Detection Architecture)
// ============================================================================

export interface SearchParamsV2 {
  startDate?: string;
  endDate?: string;
  textQuery?: string;
  clientId?: string;
  status?: 'ALLOWED' | 'SANITIZED' | 'BLOCKED' | null;
  minScore?: number;
  maxScore?: number;
  boostFilter?: string;  // Filter by applied boost
  sortBy?: 'timestamp' | 'threat_score' | 'final_status' | 'branch_a_score' | 'branch_b_score' | 'branch_c_score';
  sortOrder?: 'ASC' | 'DESC';
  page: number;
  pageSize: number;
}

export interface EventV2Row {
  id: string;  // UUID from events_v2
  sessionId?: string;  // Optional, only in details view
  timestamp: string;
  client_id?: string;
  original_input: string;
  chat_input?: string;
  result?: string;
  detected_language?: string;
  branch_a_score: number;  // Heuristics
  branch_b_score: number;  // Semantic
  branch_c_score: number;  // NLP analysis (llm_guard)
  threat_score: number;    // Combined weighted score
  confidence: number;
  boosts_applied: string[];
  final_status: 'ALLOWED' | 'SANITIZED' | 'BLOCKED';
  final_decision: 'ALLOW' | 'BLOCK';
  pii_sanitized: boolean;
  pii_types_detected: string[];
  pii_entities_count: number;
  preview?: string;  // Truncated original_input for list view
  arbiter_json?: any;  // Parsed JSON object
  branch_results_json?: any;  // Parsed JSON object
  pii_classification_json?: {  // Parsed PII classification object
    types: string[];
    count: number;
    method: string;
    sanitization_applied?: boolean;
  };
}

export interface SearchResponseV2 {
  results: EventV2Row[];
  total: number;
  page: number;
  pageSize: number;
  pages: number;
}

export interface QuickStatsV2 {
  requests_processed: number;
  threats_blocked: number;
  content_sanitized: number;  // SANITIZED status = PII redacted
  pii_sanitized: number;
}

export interface BranchStats {
  branch_a_avg: number;
  branch_b_avg: number;
  branch_c_avg: number;
  threat_score_avg: number;
  confidence_avg: number;
}

export interface BranchHealthStatus {
  heuristics: { status: string; latency_ms: number };
  semantic: { status: string; latency_ms: number };
  llm_guard: { status: string; latency_ms: number };
}

/**
 * Get quick stats for events_v2 table (v2.0.0 3-branch architecture)
 */
export async function getEventsV2Stats(timeRange = '24h'): Promise<QuickStatsV2> {
  const r = await authenticatedFetch(`${API}/events-v2/stats?timeRange=${timeRange}`);
  if (!r.ok) throw new Error(await r.text());
  return r.json();
}

/**
 * Get average scores for each branch
 */
export async function getBranchStats(timeRange = '24h'): Promise<BranchStats> {
  const r = await authenticatedFetch(`${API}/events-v2/branch-stats?timeRange=${timeRange}`);
  if (!r.ok) throw new Error(await r.text());
  return r.json();
}

/**
 * Get health status for all 3 branches
 * Transforms API response format to match BranchHealthStatus interface
 */
export async function getBranchHealth(): Promise<BranchHealthStatus> {
  const r = await authenticatedFetch(`${API}/branches/health`);
  if (!r.ok) throw new Error(await r.text());
  const data = await r.json();

  // API returns { branches: { A: {...}, B: {...}, C: {...} } }
  // Transform to { heuristics: {...}, semantic: {...}, llm_guard: {...} } (llm_guard = NLP analysis branch)
  if (data.branches) {
    return {
      heuristics: data.branches.A || { status: 'unknown', latency_ms: 0 },
      semantic: data.branches.B || { status: 'unknown', latency_ms: 0 },
      llm_guard: data.branches.C || { status: 'unknown', latency_ms: 0 },
    };
  }

  // Fallback for direct format
  return data;
}

/**
 * Search events in events_v2 table
 */
export async function searchEventsV2(params: SearchParamsV2): Promise<SearchResponseV2> {
  const queryParams = new URLSearchParams();

  if (params.startDate) queryParams.set('startDate', params.startDate);
  if (params.endDate) queryParams.set('endDate', params.endDate);
  if (params.textQuery) queryParams.set('textQuery', params.textQuery);
  if (params.clientId) queryParams.set('clientId', params.clientId);
  if (params.status) queryParams.set('status', params.status);
  if (params.minScore !== undefined) queryParams.set('minScore', String(params.minScore));
  if (params.maxScore !== undefined) queryParams.set('maxScore', String(params.maxScore));
  if (params.boostFilter) queryParams.set('boostFilter', params.boostFilter);
  if (params.sortBy) queryParams.set('sortBy', params.sortBy);
  if (params.sortOrder) queryParams.set('sortOrder', params.sortOrder);
  queryParams.set('page', String(params.page));
  queryParams.set('pageSize', String(params.pageSize));

  const r = await authenticatedFetch(`${API}/events-v2/search?${queryParams.toString()}`);
  if (!r.ok) throw new Error(await r.text());
  const data = await r.json();
  // Backend returns 'rows', frontend expects 'results'
  return {
    results: data.rows || [],
    total: data.total || 0,
    page: data.page || 1,
    pageSize: data.pageSize || 25,
    pages: data.pages || 0,
  };
}

/**
 * Get list of events from events_v2 table
 */
export async function getEventsV2List(page = 1, pageSize = 25, timeRange = '24h'): Promise<SearchResponseV2> {
  const r = await authenticatedFetch(`${API}/events-v2/list?page=${page}&pageSize=${pageSize}&timeRange=${timeRange}`);
  if (!r.ok) throw new Error(await r.text());
  return r.json();
}

/**
 * Get detailed event by event_id
 */
export async function getEventV2Details(eventId: string): Promise<EventV2Row> {
  const r = await authenticatedFetch(`${API}/events-v2/${encodeURIComponent(eventId)}`);
  if (!r.ok) throw new Error(await r.text());
  return r.json();
}

/**
 * Get status distribution (pie chart data)
 */
export async function getStatusDistribution(timeRange = '24h'): Promise<{ status: string; count: number }[]> {
  const r = await authenticatedFetch(`${API}/events-v2/status-distribution?timeRange=${timeRange}`);
  if (!r.ok) throw new Error(await r.text());
  return r.json();
}

/**
 * Get boost statistics
 */
export async function getBoostStats(timeRange = '24h'): Promise<{ boost: string; count: number }[]> {
  const r = await authenticatedFetch(`${API}/events-v2/boost-stats?timeRange=${timeRange}`);
  if (!r.ok) throw new Error(await r.text());
  return r.json();
}

// ============================================================================
// RETENTION POLICY API
// ============================================================================

export interface RetentionConfig {
  id: number;
  events_raw_ttl_days: number;
  events_processed_ttl_days: number;
  merge_with_ttl_timeout_seconds: number;
  ttl_only_drop_parts: number;
  warn_disk_usage_percent: number;
  critical_disk_usage_percent: number;
  last_modified_at: string;
  last_modified_by: string;
}

export interface DiskUsageStats {
  table_name: string;
  total_rows: number;
  total_bytes: number;
  total_bytes_human: string;
  compressed_bytes: number;
  compressed_bytes_human: string;
  partition_count: number;
  oldest_partition: string;
  newest_partition: string;
  compression_ratio: number;
}

export interface SystemDiskStats {
  total_space: number;
  total_space_human: string;
  free_space: number;
  free_space_human: string;
  used_space: number;
  used_space_human: string;
  used_percent: number;
}

export interface DiskUsageResponse {
  success: boolean;
  tables: DiskUsageStats[];
  system: SystemDiskStats;
}

/**
 * Get current retention policy configuration
 */
export async function getRetentionConfig(): Promise<{ success: boolean; config: RetentionConfig }> {
  const r = await authenticatedFetch(`${API}/retention/config`);
  if (!r.ok) throw new Error(await r.text());
  return r.json();
}

/**
 * Update retention policy configuration
 */
export async function updateRetentionConfig(updates: Partial<RetentionConfig>): Promise<{ success: boolean; config: RetentionConfig; message: string }> {
  const r = await authenticatedFetch(`${API}/retention/config`, {
    method: "PUT",
    body: JSON.stringify(updates)
  });
  if (!r.ok) throw new Error(await r.text());
  return r.json();
}

/**
 * Get disk usage statistics
 */
export async function getRetentionDiskUsage(): Promise<DiskUsageResponse> {
  const r = await authenticatedFetch(`${API}/retention/disk-usage`);
  if (!r.ok) throw new Error(await r.text());
  return r.json();
}

/**
 * Force immediate cleanup of expired data
 */
export async function forceRetentionCleanup(table: 'events_raw' | 'events_processed' | 'all'): Promise<{ success: boolean; message: string }> {
  const r = await authenticatedFetch(`${API}/retention/cleanup`, {
    method: "POST",
    body: JSON.stringify({ table })
  });
  if (!r.ok) throw new Error(await r.text());
  return r.json();
}

/**
 * Get partition information for a table
 */
export async function getRetentionPartitions(table: 'events_raw' | 'events_processed'): Promise<{ success: boolean; table: string; partitions: any[] }> {
  const r = await authenticatedFetch(`${API}/retention/partitions/${table}`);
  if (!r.ok) throw new Error(await r.text());
  return r.json();
}

// ============================================================================
// PII CONFIGURATION SYNC API
// ============================================================================

export interface SyncPiiConfigPayload {
  enabled?: boolean;
  confidenceThreshold?: number;
  enabledEntities?: string[];
  redactionMode?: 'replace' | 'hash' | 'mask';
  fallbackToRegex?: boolean;
  languages?: string[];
  detectionMode?: 'balanced' | 'high_security' | 'high_precision';
  contextEnhancement?: boolean;
  redactionTokens?: Record<string, string>;
  etags?: Record<string, string>;
}

export interface SyncPiiConfigResponse {
  success: boolean;
  etags: Record<string, string>;
}

export interface PiiConfigValidationResult {
  consistent: boolean;
  unified_config: { count: number; entities: string[] };
  pii_conf: { count: number; entities: string[] };
  discrepancies: null | { in_unified_only: string[]; in_pii_conf_only: string[] };
  presidio_only_entities?: string[];
}

export async function syncPiiConfig(payload: SyncPiiConfigPayload): Promise<SyncPiiConfigResponse> {
  const r = await authenticatedFetch(`${API}/pii-detection/save-config`, {
    method: "POST",
    body: JSON.stringify(payload)
  });

  if (r.status === 412) {
    const data = await r.json();
    const err = new Error("PII configuration out of date");
    (err as any).conflict = data;
    throw err;
  }

  if (!r.ok) throw new Error(await r.text());
  return r.json();
}

export async function validatePiiConfig(): Promise<PiiConfigValidationResult> {
  const r = await authenticatedFetch(`${API}/pii-detection/validate-config`);
  if (!r.ok) throw new Error(await r.text());
  return r.json();
}

// ============================================================================
// QUALITY REPORTING API (FP & TP)
// ============================================================================

export interface QualityReportPayload {
  event_id: string;
  report_type: 'FP' | 'TP';  // False Positive or True Positive
  reason: string;
  comment: string;
}

export interface QualityReportResponse {
  success: boolean;
  report_id: string;
  message: string;
}

export async function submitQualityReport(payload: QualityReportPayload): Promise<QualityReportResponse> {
  const r = await authenticatedFetch(`${API}/feedback/submit`, {
    method: "POST",
    body: JSON.stringify(payload)
  });

  if (!r.ok) {
    const errorText = await r.text();
    throw new Error(errorText || 'Failed to submit quality report');
  }

  return r.json();
}<|MERGE_RESOLUTION|>--- conflicted
+++ resolved
@@ -280,8 +280,7 @@
   detected_language: string;
   decision_source: string;
 
-<<<<<<< HEAD
-  // Additional fields from events_v2 (for full branch analysis rendering like Monitoring)
+// Additional fields from events_v2 (for full branch analysis rendering like Monitoring)
   branch_a_score?: number;
   branch_b_score?: number;
   branch_c_score?: number;
@@ -301,8 +300,6 @@
   branch_results_json?: any;
   pii_classification_json?: any;
 
-=======
->>>>>>> 3393781a
   // Parsed JSON objects (only in detail view from getFPReportDetails)
   scoring_breakdown?: {
     sanitizer_score: number;
