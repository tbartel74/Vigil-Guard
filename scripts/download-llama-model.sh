#!/bin/bash

set -euo pipefail  # Exit on error, undefined vars, pipe failures
IFS=$'\n\t'        # Safe word splitting

# Download Llama Prompt Guard Model Script
# This script helps download the Llama Prompt Guard 2 model from Hugging Face

<<<<<<< HEAD
set -euo pipefail
IFS=$'\n\t'

=======
>>>>>>> 28e24cb7
# Colors for output
RED='\033[0;31m'
GREEN='\033[0;32m'
YELLOW='\033[1;33m'
BLUE='\033[0;34m'
NC='\033[0m' # No Color

log_info() {
    echo -e "${BLUE}ℹ${NC} $1"
}

log_success() {
    echo -e "${GREEN}✓${NC} $1"
}

log_warning() {
    echo -e "${YELLOW}⚠${NC} $1"
}

log_error() {
    echo -e "${RED}✗${NC} $1"
}

print_header() {
    echo ""
    echo -e "${BLUE}━━━━━━━━━━━━━━━━━━━━━━━━━━━━━━━━━━━━━━━━━━━━━━━━━━${NC}"
    echo -e "${BLUE}$1${NC}"
    echo -e "${BLUE}━━━━━━━━━━━━━━━━━━━━━━━━━━━━━━━━━━━━━━━━━━━━━━━━━━${NC}"
    echo ""
}

command_exists() {
    command -v "$1" >/dev/null 2>&1
}

print_header "Llama Prompt Guard 2 Model Downloader"

echo "This script will help you download the Llama Prompt Guard 2 model from Hugging Face."
echo ""
log_warning "IMPORTANT: Due to Meta's Llama 4 Community License:"
log_warning "  - You must accept the license agreement on Hugging Face"
log_warning "  - The model cannot be included in the repository"
log_warning "  - You must download it separately"
echo ""

# Determine target directory
SCRIPT_DIR="$(cd "$(dirname "${BASH_SOURCE[0]}")" && pwd)"
PROJECT_ROOT="$(dirname "$SCRIPT_DIR")"
MODELS_DIR="$(dirname "$PROJECT_ROOT")/vigil-llm-models"
MODEL_PATH="$MODELS_DIR/Llama-Prompt-Guard-2-86M"

log_info "Target location: $MODEL_PATH"
echo ""

# Check if model already exists
if [ -d "$MODEL_PATH" ] && [ -f "$MODEL_PATH/config.json" ]; then
    log_success "Model already exists at $MODEL_PATH"
    echo ""
    read -p "Do you want to re-download? (y/N): " -n 1 -r
    echo ""
    if [[ ! $REPLY =~ ^[Yy]$ ]]; then
        log_info "Skipping download. Exiting."
        exit 0
    fi
    log_info "Removing existing model..."
    rm -rf "$MODEL_PATH"
fi

# Check for Python and pip
if ! command_exists python3 && ! command_exists python; then
    log_error "Python is not installed!"
    log_info "Install Python from: https://www.python.org/"
    exit 1
fi

PYTHON_CMD=$(command_exists python3 && echo "python3" || echo "python")
log_success "Python found: $($PYTHON_CMD --version)"

# Check for pip
if ! $PYTHON_CMD -m pip --version >/dev/null 2>&1; then
    log_error "pip is not installed!"
    log_info "Install pip: $PYTHON_CMD -m ensurepip --upgrade"
    exit 1
fi

log_success "pip found: $($PYTHON_CMD -m pip --version | cut -d' ' -f2)"
echo ""

# Install huggingface-hub if not present
log_info "Checking for huggingface-hub..."
if ! $PYTHON_CMD -c "import huggingface_hub" 2>/dev/null; then
    log_warning "huggingface-hub not found. Installing..."
    $PYTHON_CMD -m pip install --user huggingface-hub
    log_success "huggingface-hub installed"
else
    log_success "huggingface-hub is already installed"
fi
echo ""

# Check if logged in
log_info "Checking Hugging Face authentication..."
AUTH_OUTPUT=$($PYTHON_CMD -c "from huggingface_hub import whoami; whoami()" 2>&1)
AUTH_STATUS=$?

if [ $AUTH_STATUS -ne 0 ]; then
    # Parse error to determine the cause
    if echo "$AUTH_OUTPUT" | grep -qi "ModuleNotFoundError\|ImportError"; then
        log_error "Failed to import huggingface_hub module"
        log_error "Error output:"
        echo "$AUTH_OUTPUT" | sed 's/^/    /'
        echo ""
        log_info "Troubleshooting:"
        log_info "  Try reinstalling: $PYTHON_CMD -m pip install --user --upgrade huggingface-hub"
        exit 1
    elif echo "$AUTH_OUTPUT" | grep -qi "URLError\|ConnectionError\|NetworkError\|Failed to connect\|Connection refused"; then
        log_error "Cannot connect to Hugging Face (network issue)"
        log_error "Error output:"
        echo "$AUTH_OUTPUT" | sed 's/^/    /'
        echo ""
        log_info "Troubleshooting:"
        log_info "  1. Check your internet connection"
        log_info "  2. Verify firewall/proxy settings"
        log_info "  3. Try accessing: https://huggingface.co"
        exit 1
    elif echo "$AUTH_OUTPUT" | grep -qi "401\|403\|unauthorized\|token.*invalid\|token.*expired"; then
        log_error "Hugging Face token is invalid or expired"
        log_error "Error output:"
        echo "$AUTH_OUTPUT" | sed 's/^/    /'
        echo ""
        log_info "Steps to fix:"
        log_info "  1. Get a new token: https://huggingface.co/settings/tokens"
        log_info "  2. Run: huggingface-cli login"
        log_info "  3. Or set: export HF_TOKEN=your_new_token"
        exit 1
    elif echo "$AUTH_OUTPUT" | grep -qi "500\|502\|503\|504\|service unavailable\|server error"; then
        log_error "Hugging Face API is experiencing issues"
        log_error "Error output:"
        echo "$AUTH_OUTPUT" | sed 's/^/    /'
        echo ""
        log_info "Please try again later or check: https://status.huggingface.co"
        exit 1
    else
        # Generic not logged in message
        log_warning "Not logged in to Hugging Face"
        if [ -n "$AUTH_OUTPUT" ]; then
            echo ""
            log_info "Error details:"
            echo "$AUTH_OUTPUT" | sed 's/^/    /'
        fi
        echo ""
        log_info "Please login to Hugging Face:"
        echo ""
        echo "  1. Get your token from: https://huggingface.co/settings/tokens"
        echo "  2. Run: huggingface-cli login"
        echo "  3. Or set environment variable: export HF_TOKEN=your_token_here"
        echo ""
        log_info "After logging in, run this script again."
        exit 1
    fi
else
    HF_USER=$($PYTHON_CMD -c "from huggingface_hub import whoami; print(whoami()['name'])" 2>/dev/null || echo "unknown")
    log_success "Logged in as: $HF_USER"
fi
echo ""

# Check license acceptance
log_info "Checking license acceptance..."
log_warning "You must accept the license at:"
log_warning "  https://huggingface.co/meta-llama/Llama-Prompt-Guard-2-86M"
echo ""
read -p "Have you accepted the license? (y/N): " -n 1 -r
echo ""
if [[ ! $REPLY =~ ^[Yy]$ ]]; then
    log_error "License must be accepted before downloading."
    log_info "Visit: https://huggingface.co/meta-llama/Llama-Prompt-Guard-2-86M"
    log_info "Click 'Agree and access repository' button"
    exit 1
fi
echo ""

# Create target directory
log_info "Creating target directory..."
mkdir -p "$MODELS_DIR"
cd "$MODELS_DIR"
log_success "Directory created: $MODELS_DIR"
echo ""

# Download model
print_header "Downloading Model (this may take 5-10 minutes)"
echo ""
log_info "Downloading to: $MODEL_PATH"
log_info "Model size: ~1.1 GB"
echo ""

if command_exists huggingface-cli; then
    # Use CLI if available
    huggingface-cli download meta-llama/Llama-Prompt-Guard-2-86M --local-dir Llama-Prompt-Guard-2-86M
else
    # Use Python API
    $PYTHON_CMD -c "
from huggingface_hub import snapshot_download
import os

print('Downloading model...')
snapshot_download(
    repo_id='meta-llama/Llama-Prompt-Guard-2-86M',
    local_dir='$MODEL_PATH',
    local_dir_use_symlinks=False
)
print('Download complete!')
"
fi

echo ""
log_success "Model downloaded successfully!"
echo ""

# Verify download
log_info "Verifying download..."
REQUIRED_FILES=("config.json" "model.safetensors" "tokenizer.json" "tokenizer_config.json")
ALL_PRESENT=true

for file in "${REQUIRED_FILES[@]}"; do
    if [ -f "$MODEL_PATH/$file" ]; then
        log_success "$file"
    else
        log_error "$file - NOT FOUND"
        ALL_PRESENT=false
    fi
done

echo ""
if [ "$ALL_PRESENT" = true ]; then
    log_success "✅ All required files are present!"
    log_success "Model is ready to use at: $MODEL_PATH"
    echo ""
    log_info "You can now run the installation script: ./install.sh"
else
    log_error "❌ Some files are missing. Download may be incomplete."
    log_info "Try running this script again."
    exit 1
fi

echo ""
log_info "Attribution: Built with Llama"
log_info "License: Llama 4 Community License, Copyright © Meta Platforms, Inc."
echo ""<|MERGE_RESOLUTION|>--- conflicted
+++ resolved
@@ -6,12 +6,6 @@
 # Download Llama Prompt Guard Model Script
 # This script helps download the Llama Prompt Guard 2 model from Hugging Face
 
-<<<<<<< HEAD
-set -euo pipefail
-IFS=$'\n\t'
-
-=======
->>>>>>> 28e24cb7
 # Colors for output
 RED='\033[0;31m'
 GREEN='\033[0;32m'
